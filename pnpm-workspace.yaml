packages:
  - software
  - workflow
  - model
  - ui
  - test
  - block

catalog:
  "@platforma-sdk/model": ^1.44.14
  "@platforma-sdk/ui-vue": ^1.44.14
  "@platforma-sdk/workflow-tengo": ^5.3.8
  "@platforma-sdk/block-tools": ^2.6.15
  "@platforma-sdk/test": ^1.44.14
  "@platforma-sdk/tengo-builder": ^2.3.2
  "@platforma-sdk/package-builder": ^3.9.0
  "@platforma-sdk/eslint-config": ^1.1.0
<<<<<<< HEAD
  "@milaboratories/graph-maker": ^1.1.170
=======
  "@milaboratories/graph-maker": ^1.1.173
>>>>>>> 17595535
  "@platforma-sdk/blocks-deps-updater": ^2.0.0


  "@platforma-open/milaboratories.runenv-python-3": ^1.4.9
  
  "vue": ^3.5.13
  "vue-tsc": ^2.2.8
  
  "typescript": ~5.5.4
  "tsup": ~8.3.5
  "turbo": ^2.5.4

  "vite": ^6.2.2
  "vitest": ^2.1.8
  "@vitejs/plugin-vue": ^5.2.1
  "sass-embedded": ^1.77.8

  "@changesets/cli": ^2.28.1<|MERGE_RESOLUTION|>--- conflicted
+++ resolved
@@ -8,18 +8,14 @@
 
 catalog:
   "@platforma-sdk/model": ^1.44.14
-  "@platforma-sdk/ui-vue": ^1.44.14
-  "@platforma-sdk/workflow-tengo": ^5.3.8
+  "@platforma-sdk/ui-vue": ^1.44.15
+  "@platforma-sdk/workflow-tengo": ^5.4.2
   "@platforma-sdk/block-tools": ^2.6.15
-  "@platforma-sdk/test": ^1.44.14
+  "@platforma-sdk/test": ^1.44.19
   "@platforma-sdk/tengo-builder": ^2.3.2
-  "@platforma-sdk/package-builder": ^3.9.0
+  "@platforma-sdk/package-builder": ^3.10.5
   "@platforma-sdk/eslint-config": ^1.1.0
-<<<<<<< HEAD
-  "@milaboratories/graph-maker": ^1.1.170
-=======
   "@milaboratories/graph-maker": ^1.1.173
->>>>>>> 17595535
   "@platforma-sdk/blocks-deps-updater": ^2.0.0
 
 
